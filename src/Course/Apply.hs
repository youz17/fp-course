--- conflicted
+++ resolved
@@ -25,34 +25,24 @@
 -- >>> Id (+10) <*> Id 8
 -- Id 18
 instance Apply Id where
-<<<<<<< HEAD
-  Id f <*> Id a =
-    Id (f a)
-=======
   (<*>) ::
     Id (a -> b)
     -> Id a
     -> Id b
-  (<*>) =
-    error "todo"
->>>>>>> edc9ebad
+  Id f <*> Id a =
+    Id (f a)
 
 -- | Implement @Apply@ instance for @List@.
 --
 -- >>> (+1) :. (*2) :. Nil <*> 1 :. 2 :. 3 :. Nil
 -- [2,3,4,2,4,6]
 instance Apply List where
-<<<<<<< HEAD
-  f <*> a =
-    flatMap (`map` a) f
-=======
   (<*>) ::
     List (a -> b)
     -> List a
     -> List b
-  (<*>) =
-    error "todo"
->>>>>>> edc9ebad
+  f <*> a =
+    flatMap (`map` a) f
 
 -- | Implement @Apply@ instance for @Optional@.
 --
@@ -65,17 +55,12 @@
 -- >>> Full (+8) <*> Empty
 -- Empty
 instance Apply Optional where
-<<<<<<< HEAD
-  f <*> a =
-    bindOptional (`mapOptional` a) f
-=======
   (<*>) ::
     Optional (a -> b)
     -> Optional a
     -> Optional b
-  (<*>) =
-    error "todo"
->>>>>>> edc9ebad
+  f <*> a =
+    bindOptional (`mapOptional` a) f
 
 -- | Implement @Apply@ instance for reader.
 --
@@ -94,17 +79,12 @@
 -- >>> ((*) <*> (+2)) 3
 -- 15
 instance Apply ((->) t) where
-<<<<<<< HEAD
-  f <*> g =
-    \x -> f x (g x)
-=======
   (<*>) ::
     ((->) t (a -> b))
     -> ((->) t a)
     -> ((->) t b)
-  (<*>) =
-    error "todo"
->>>>>>> edc9ebad
+  f <*> g =
+    \x -> f x (g x)
 
 -- | Apply a binary function in the environment.
 --
