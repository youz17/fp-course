{-# LANGUAGE NoImplicitPrelude #-}

module Monad.Monad where

import Core
import qualified Prelude as P
import Intro.Id
import Intro.Optional
import Structure.List


class Monad m where
  bind ::
    (a -> m b)
    -> m a
    -> m b
  return ::
    a
    -> m a
  -- Exercise 6
  -- Relative Difficulty: 3
  -- (use bind and return)
  --
  -- | Witness that all things with bind and return also have fmap.
  --
  -- >>> fmap' (+1) (Id 2)
  -- Id 3
  --
  -- >>> fmap' (+1) Nil
  -- []
  --
  -- >>> fmap' (+1) (1 :. 2 :. 3 :. Nil)
  -- [2,3,4]
  fmap' ::
    (a -> b)
    -> m a
    -> m b
  fmap' f =
    bind (return . f)

-- Exercise 7
-- Relative Difficulty: 1
--
-- | Binds a function on the Id monad.
--
-- >>> bind (\x -> Id(x+1)) (Id 2)
-- Id 3
--
-- prop> return x == Id x
instance Monad Id where
  bind f (Id a) =
    f a
  return =
    Id

-- Exercise 8
-- Relative Difficulty: 2
--
-- | Binds a function on the List monad.
--
-- >>> bind (\n -> n :. n :. Nil) (1 :. 2 :. 3 :. Nil)
-- [1,1,2,2,3,3]
--
-- prop> return x == x :. Nil
instance Monad List where
  bind =
    flatMap
  return =
    (:. Nil)

-- Exercise 9
-- Relative Difficulty: 2
--
-- | Binds a function on the Optional monad.
--
-- >>> bind (\n -> Full (n + n)) (Full 7)
-- Full 14
--
-- prop> return x == Full x
instance Monad Optional where
  bind =
    bindOptional
  return =
    Full

-- Exercise 10
-- Relative Difficulty: 3
--
-- | Binds a function on the reader ((->) t) monad.
--
-- >>> bind (*) (+10) 7
-- 119
--
-- prop> return x y == x
instance Monad ((->) t) where
  bind f g x =
    f (g x) x
  return =
    const

-- Exercise 11
-- Relative Difficulty: 2
--
<<<<<<< HEAD
-- | Instance the monad type-class for IO.
--
-- /Tip:/ Use standard library functions. This is not cheating.
instance Monad IO where
  bind =
    (=<<)
  return =
    P.return

-- Exercise 12
-- Relative Difficulty: 2
--
=======
>>>>>>> c90c1aac
-- | Flattens a combined structure to a single structure.
--
-- >>> flaatten ((1 :. 2 :. 3 :. Nil) :. (1 :. 2 :. Nil) :. Nil)
-- [1,2,3,1,2]
--
-- >>> flaatten (Full Empty)
-- Empty
--
-- >>> flaatten (Full (Full 7))
-- Full 7
--
-- >>> flaatten (+) 7
-- 14
flaatten ::
  Monad m =>
  m (m a)
  -> m a
flaatten =
  bind id

-- Exercise 12
-- Relative Difficulty: 10
--
-- | Applies a structure on functions to a structure on values.
--
-- >>> apply (Id (+1)) (Id 2)
-- Id 3
--
-- >>> apply ((+1) :. (*2) :. Nil) (4 :. 5 :. 6 :. Nil)
-- [5,6,7,8,10,12]
--
-- >>> apply (Full (+1)) (Full 2)
-- Full 3
--
-- >>> apply (Full (+1)) Empty
-- Empty
--
-- >>> apply Empty (Full 2)
-- Empty
--
-- >>> apply Empty Empty
-- Empty
--
-- >>> apply (*) (+10) 6
-- 96
apply ::
  Monad m =>
  m (a -> b)
  -> m a
  -> m b
apply f a =
  bind (`fmap'` a) f

-- Exercise 13
-- Relative Difficulty: 6
-- (bonus: use apply + fmap')
--
-- | Apply a binary function in the Monad environment.
--
-- >>> lift2 (+) (Id 7) (Id 8)
-- Id 15
--
-- >>> lift2 (+) (1 :. 2 :. 3 :. Nil) (4 :. 5 :. Nil)
-- [5,6,6,7,7,8]
--
-- >>> lift2 (+) (Full 7) (Full 8)
-- Full 15
--
-- >>> lift2 (+) (Full 7) Empty
-- Empty
--
-- >>> lift2 (+) Empty (Full 8)
-- Empty
--
-- >>> lift2 (+) len sum (listh [4,5,6])
-- 18
lift2 ::
  Monad m =>
  (a -> b -> c)
  -> m a
  -> m b
  -> m c
lift2 f =
  apply . fmap' f

-- Exercise 14
-- Relative Difficulty: 6
-- (bonus: use apply + lift2)
--
-- | Apply a ternary function in the Monad environment.
--
-- >>> lift3 (\a b c -> a + b + c) (Id 7) (Id 8) (Id 9)
-- Id 24
--
-- >>> lift3 (\a b c -> a + b + c) (1 :. 2 :. 3 :. Nil) (4 :. 5 :. Nil) (6 :. 7 :. 8 :. Nil)
-- [11,12,13,12,13,14,12,13,14,13,14,15,13,14,15,14,15,16]
--
-- >>> lift3 (\a b c -> a + b + c) (Full 7) (Full 8) (Full 9)
-- Full 24
--
-- >>> lift3 (\a b c -> a + b + c) (Full 7) (Full 8) Empty
-- Empty
--
-- >>> lift3 (\a b c -> a + b + c) Empty (Full 8) (Full 9)
-- Empty
--
-- >>> lift3 (\a b c -> a + b + c) Empty Empty (Full 9)
-- Empty
--
-- >>> lift3 (\a b c -> a + b + c) len sum product (listh [4,5,6])
-- 138
lift3 ::
  Monad m =>
  (a -> b -> c -> d)
  -> m a
  -> m b
  -> m c
  -> m d
lift3 f a =
  apply . apply (fmap' f a)

-- Exercise 15
-- Relative Difficulty: 6
-- (bonus: use apply + lift3)
--
-- | Apply a quaternary function in the Monad environment.
--
-- >>> lift4 (\a b c d -> a + b + c + d) (Id 7) (Id 8) (Id 9) (Id 10)
-- Id 34
--
-- >>> lift4 (\a b c d -> a + b + c + d) (1 :. 2 :. 3 :. Nil) (4 :. 5 :. Nil) (6 :. 7 :. 8 :. Nil) (9 :. 10 :. Nil)
-- [20,21,21,22,22,23,21,22,22,23,23,24,21,22,22,23,23,24,22,23,23,24,24,25,22,23,23,24,24,25,23,24,24,25,25,26]
--
-- >>> lift4 (\a b c d -> a + b + c + d) (Full 7) (Full 8) (Full 9) (Full 10)
-- Full 34
--
-- >>> lift4 (\a b c d -> a + b + c + d) (Full 7) (Full 8) Empty  (Full 10)
-- Empty
--
-- >>> lift4 (\a b c d -> a + b + c + d) Empty (Full 8) (Full 9) (Full 10)
-- Empty
--
-- >>> lift4 (\a b c d -> a + b + c + d) Empty Empty (Full 9) (Full 10)
-- Empty
--
-- >>> lift4 (\a b c d -> a + b + c + d) len sum product (sum . filter even) (listh [4,5,6])
-- 148
lift4 ::
  Monad m =>
  (a -> b -> c -> d -> e)
  -> m a
  -> m b
  -> m c
  -> m d
  -> m e
lift4 f a b =
  apply . apply (apply (fmap' f a) b)

-- Exercise 16
-- Relative Difficulty: 3
--
-- | Sequences a list of structures to a structure of list.
--
-- >>> seequence [Id 7, Id 8, Id 9]
-- Id [7,8,9]
--
-- >>> seequence [1 :. 2 :. 3 :. Nil, 1 :. 2 :. Nil]
-- [[1,1],[1,2],[2,1],[2,2],[3,1],[3,2]]
--
-- >>> seequence [Full 7, Empty]
-- Empty
--
-- >>> seequence [Full 7, Full 8]
-- Full [7,8]
--
-- >>> seequence [(*10), (+2)] 6
-- [60,8]
seequence ::
  Monad m =>
  [m a]
  -> m [a]
seequence =
  foldr (lift2 (:)) (return [])

-- Exercise 17
-- Relative Difficulty: 3
--
-- | Traverse (map) a list of values with an effect.
--
-- >>> traaverse (\n -> Id (n + 4)) [1,2,3]
-- Id [5,6,7]
--
-- >>> traaverse (\n -> n :. n * 2 :. Nil) [1,2,3]
-- [[1,2,3],[1,2,6],[1,4,3],[1,4,6],[2,2,3],[2,2,6],[2,4,3],[2,4,6]]
--
-- >>> traaverse (\n -> if n < 7 then Full (n * 3) else Empty) [1,2,3]
-- Full [3,6,9]
--
-- >>> traaverse (\n -> if n < 7 then Full (n * 3) else Empty) [1,2,3,14]
-- Empty
--
-- >>> traaverse (*) [1,2,3] 15
-- [15,30,45]
traaverse ::
  Monad m =>
  (a -> m b)
  -> [a]
  -> m [b]
traaverse f =
  seequence . fmap' f

-- Exercise 18
-- Relative Difficulty: 4
--
-- | Replicate an effect a given number of times.
--
-- >>> reeplicate 4 (Id "hi")
-- Id ["hi","hi","hi","hi"]
--
-- >>> reeplicate 4 (Full "hi")
-- Full ["hi","hi","hi","hi"]
--
-- >>> reeplicate 4 Empty
-- Empty
--
-- >>> reeplicate 4 (*2) 5
-- [10,10,10,10]
reeplicate ::
  Monad m =>
  Int
  -> m a
  -> m [a]
reeplicate n =
  seequence . replicate n

-- Exercise 19
-- Relative Difficulty: 9
--
-- | Filter a list with a predicate that produces an effect.
--
-- >>> filtering (Id . even) [4,5,6]
-- Id [4,6]
--
-- >>> filtering (\a -> if a > 13 then Empty else if a > 7 then Full False else Full True) [4,5,6]
-- Full [4,5,6]
--
-- >>> filtering (\a -> if a > 13 then Empty else if a > 7 then Full False else Full True) [4,5,6,7,8,9]
-- Full [4,5,6,7]
--
-- >>> filtering (\a -> if a > 13 then Empty else if a > 7 then Full False else Full True) [4,5,6,13,14]
-- Empty
--
-- >>> filtering (>) [4..12] 8
-- [9,10,11,12]
filtering ::
  Monad m =>
  (a -> m Bool)
  -> [a]
  -> m [a]
filtering p =
  foldr (\a b -> bind (\q -> if q then fmap' (a:) b else b) (p a)) (return [])

-----------------------
-- SUPPORT LIBRARIES --
-----------------------

instance Monad IO where
  bind =
    (=<<)
  return =
    P.return

instance Monad [] where
  bind = (P.=<<)
  return = P.return

instance Monad Maybe where
  bind = (P.=<<)
  return = P.return<|MERGE_RESOLUTION|>--- conflicted
+++ resolved
@@ -101,21 +101,6 @@
 -- Exercise 11
 -- Relative Difficulty: 2
 --
-<<<<<<< HEAD
--- | Instance the monad type-class for IO.
---
--- /Tip:/ Use standard library functions. This is not cheating.
-instance Monad IO where
-  bind =
-    (=<<)
-  return =
-    P.return
-
--- Exercise 12
--- Relative Difficulty: 2
---
-=======
->>>>>>> c90c1aac
 -- | Flattens a combined structure to a single structure.
 --
 -- >>> flaatten ((1 :. 2 :. 3 :. Nil) :. (1 :. 2 :. Nil) :. Nil)
